--- conflicted
+++ resolved
@@ -239,20 +239,6 @@
       );
 
       server.tool(
-<<<<<<< HEAD
-        "get_id_of_issue",
-        "Get the internal GitHub issue ID from an issue number",
-        {
-          owner: z.string().describe("Repository owner (username or organization)"),
-          repo: z.string().describe("Repository name"),
-          issue_number: z.number().describe("Issue number to get the ID for"),
-        },
-        async ({ owner, repo, issue_number }) => {
-          const token = githubToken || process.env.GITHUB_PAT_FOR_PROJECT;
-          
-          try {
-            const content = await makeGitHubRequest(`/repos/${owner}/${repo}/issues/${issue_number}`, token);
-=======
         "list_sub_issues",
         "List sub-issues for a GitHub issue with pagination and filtering support",
         {
@@ -295,17 +281,12 @@
             ).join('\n');
             
             const totalText = content.length === per_page ? ` (showing page ${page})` : '';
->>>>>>> b7ca74ae
             
             return {
               content: [
                 {
                   type: "text",
-<<<<<<< HEAD
-                  text: `Issue #${issue_number} in ${owner}/${repo} has ID: ${content.id}`,
-=======
                   text: `Sub-issues for #${issue_number} in ${owner}/${repo}${totalText}:\n\n${subIssuesList}`,
->>>>>>> b7ca74ae
                 },
               ],
             };
@@ -315,11 +296,45 @@
                 content: [
                   {
                     type: "text",
-<<<<<<< HEAD
+                    text: `Issue #${issue_number} in ${owner}/${repo} does not exist or has no sub-issues.`,
+                  },
+                ],
+              };
+            }
+            throw error;
+          }
+        }
+      );
+
+      server.tool(
+        "get_id_of_issue",
+        "Get the internal GitHub issue ID from an issue number",
+        {
+          owner: z.string().describe("Repository owner (username or organization)"),
+          repo: z.string().describe("Repository name"),
+          issue_number: z.number().describe("Issue number to get the ID for"),
+        },
+        async ({ owner, repo, issue_number }) => {
+          const token = githubToken || process.env.GITHUB_PAT_FOR_PROJECT;
+          
+          try {
+            const content = await makeGitHubRequest(`/repos/${owner}/${repo}/issues/${issue_number}`, token);
+            
+            return {
+              content: [
+                {
+                  type: "text",
+                  text: `Issue #${issue_number} in ${owner}/${repo} has ID: ${content.id}`,
+                },
+              ],
+            };
+          } catch (error) {
+            if (error instanceof Error && error.message.includes('404')) {
+              return {
+                content: [
+                  {
+                    type: "text",
                     text: `Issue #${issue_number} not found in ${owner}/${repo}.`,
-=======
-                    text: `Issue #${issue_number} in ${owner}/${repo} does not exist or has no sub-issues.`,
->>>>>>> b7ca74ae
                   },
                 ],
               };
