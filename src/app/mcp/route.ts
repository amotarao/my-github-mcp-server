--- conflicted
+++ resolved
@@ -1,253 +1,56 @@
+import { z } from "zod";
+import { NextRequest } from "next/server";
 import { createMcpHandler } from "mcp-handler";
-import { z } from "zod";
 
 const GITHUB_API_BASE = "https://api.github.com";
 const USER_AGENT = "GitHub-MCP-Server/1.0.0";
 
 async function makeGitHubRequest(
   endpoint: string,
-  githubToken?: string,
+  githubToken?: string
 ): Promise<any> {
   const url = `${GITHUB_API_BASE}${endpoint}`;
-
+  
   const headers: Record<string, string> = {
     "User-Agent": USER_AGENT,
-    Accept: "application/vnd.github.v3+json",
+    "Accept": "application/vnd.github.v3+json",
   };
-
+  
   if (githubToken) {
     headers["Authorization"] = `token ${githubToken}`;
   }
-
+  
   const response = await fetch(url, { headers });
-
+  
   if (!response.ok) {
-    throw new Error(
-      `GitHub API error: ${response.status} ${response.statusText}`,
-    );
+    throw new Error(`GitHub API error: ${response.status} ${response.statusText}`);
   }
-
+  
   return response.json();
 }
 
+
+
 const handler = async (request: Request) => {
   const githubTokenHeader = request.headers.get("X-GITHUB-TOKEN");
-  const githubToken = Array.isArray(githubTokenHeader)
-    ? githubTokenHeader[0]
-    : githubTokenHeader || undefined;
-
+  const githubToken = Array.isArray(githubTokenHeader) ? githubTokenHeader[0] : githubTokenHeader || undefined;
+  
   const mcpHandler = createMcpHandler(
     (server) => {
       server.tool(
-<<<<<<< HEAD
-        "get_repository_info",
-        "Get detailed information about a GitHub repository including description, stars, forks, and other metadata",
-        {
-          owner: z
-            .string()
-            .describe("Repository owner (username or organization)"),
-          repo: z.string().describe("Repository name"),
-        },
-        async ({ owner, repo }) => {
-          const token = githubToken || process.env.GITHUB_PAT_FOR_PROJECT;
-          const content = await makeGitHubRequest(
-            `/repos/${owner}/${repo}`,
-            token,
-          );
-
-          return {
-            content: [
-              {
-                type: "text",
-                text: `Repository: ${content.full_name}
-Description: ${content.description || "No description"}
-Stars: ${content.stargazers_count}
-Forks: ${content.forks_count}
-Language: ${content.language || "Not specified"}
-Open Issues: ${content.open_issues_count}
-Created: ${content.created_at}
-Updated: ${content.updated_at}
-Clone URL: ${content.clone_url}
-Homepage: ${content.homepage || "None"}`,
-              },
-            ],
-          };
-        },
-      );
-
-      server.tool(
-        "list_repository_issues",
-        "List issues for a GitHub repository with optional filtering by state",
-        {
-          owner: z
-            .string()
-            .describe("Repository owner (username or organization)"),
-          repo: z.string().describe("Repository name"),
-          state: z
-            .enum(["open", "closed", "all"])
-            .optional()
-            .default("open")
-            .describe("Issue state filter"),
-        },
-        async ({ owner, repo, state }) => {
-          const token = githubToken || process.env.GITHUB_PAT_FOR_PROJECT;
-          const content = await makeGitHubRequest(
-            `/repos/${owner}/${repo}/issues?state=${state}&per_page=10`,
-            token,
-          );
-
-          const issuesList = content
-            .map(
-              (issue: any) =>
-                `#${issue.number}: ${issue.title} (${issue.state}) - ${issue.html_url}`,
-            )
-            .join("\n");
-
-          return {
-            content: [
-              {
-                type: "text",
-                text: `Issues for ${owner}/${repo} (${state}):\n\n${issuesList}`,
-              },
-            ],
-          };
-        },
-      );
-
-      server.tool(
-        "get_pull_request",
-        "Get detailed information about a specific pull request including status, files changed, and metadata",
-        {
-          owner: z
-            .string()
-            .describe("Repository owner (username or organization)"),
-          repo: z.string().describe("Repository name"),
-          pull_number: z.number().describe("Pull request number"),
-        },
-        async ({ owner, repo, pull_number }) => {
-          const token = githubToken || process.env.GITHUB_PAT_FOR_PROJECT;
-          const content = await makeGitHubRequest(
-            `/repos/${owner}/${repo}/pulls/${pull_number}`,
-            token,
-          );
-
-          return {
-            content: [
-              {
-                type: "text",
-                text: `Pull Request #${content.number}: ${content.title}
-State: ${content.state}
-Author: ${content.user.login}
-Created: ${content.created_at}
-Updated: ${content.updated_at}
-Mergeable: ${content.mergeable}
-Additions: ${content.additions}
-Deletions: ${content.deletions}
-Changed Files: ${content.changed_files}
-URL: ${content.html_url}
-
-Description:
-${content.body || "No description"}`,
-              },
-            ],
-          };
-        },
-      );
-
-      server.tool(
-        "search_repositories",
-        "Search GitHub repositories by query with sorting options",
-        {
-          query: z.string().describe("Search query"),
-          sort: z
-            .enum(["stars", "forks", "help-wanted-issues", "updated"])
-            .optional()
-            .describe("Sort field"),
-          order: z
-            .enum(["asc", "desc"])
-            .optional()
-            .default("desc")
-            .describe("Sort order"),
-        },
-        async ({ query, sort, order }) => {
-          const token = githubToken || process.env.GITHUB_PAT_FOR_PROJECT;
-          let endpoint = `/search/repositories?q=${encodeURIComponent(query)}&per_page=10`;
-          if (sort) endpoint += `&sort=${sort}`;
-          if (order) endpoint += `&order=${order}`;
-
-          const content = await makeGitHubRequest(endpoint, token);
-
-          const reposList = content.items
-            .map(
-              (repo: any) =>
-                `${repo.full_name} (⭐${repo.stargazers_count}) - ${repo.description || "No description"} - ${repo.html_url}`,
-            )
-            .join("\n");
-
-          return {
-            content: [
-              {
-                type: "text",
-                text: `Search results for "${query}" (${content.total_count} total):\n\n${reposList}`,
-              },
-            ],
-          };
-        },
-      );
-
-      server.tool(
-        "get_user_info",
-        "Get information about a GitHub user or organization",
-        {
-          username: z.string().describe("GitHub username or organization name"),
-        },
-        async ({ username }) => {
-          const token = githubToken || process.env.GITHUB_PAT_FOR_PROJECT;
-          const content = await makeGitHubRequest(`/users/${username}`, token);
-
-          return {
-            content: [
-              {
-                type: "text",
-                text: `User: ${content.login}
-Name: ${content.name || "Not specified"}
-Bio: ${content.bio || "No bio"}
-Company: ${content.company || "Not specified"}
-Location: ${content.location || "Not specified"}
-Public Repos: ${content.public_repos}
-Followers: ${content.followers}
-Following: ${content.following}
-Created: ${content.created_at}
-Profile: ${content.html_url}`,
-              },
-            ],
-          };
-        },
-      );
-
-      server.tool(
-=======
->>>>>>> 06e63d05
         "get_parent_of_sub_issue",
         "Get the parent issue of a sub-issue using GitHub Sub-Issues API",
         {
-          owner: z
-            .string()
-            .describe("Repository owner (username or organization)"),
+          owner: z.string().describe("Repository owner (username or organization)"),
           repo: z.string().describe("Repository name"),
-          issue_number: z
-            .number()
-            .describe("Sub-issue number to get parent for"),
+          issue_number: z.number().describe("Sub-issue number to get parent for"),
         },
         async ({ owner, repo, issue_number }) => {
           const token = githubToken || process.env.GITHUB_PAT_FOR_PROJECT;
-
+          
           try {
-            const content = await makeGitHubRequest(
-              `/repos/${owner}/${repo}/issues/${issue_number}/parent`,
-              token,
-            );
-
+            const content = await makeGitHubRequest(`/repos/${owner}/${repo}/issues/${issue_number}/parent`, token);
+            
             return {
               content: [
                 {
@@ -266,7 +69,7 @@
               ],
             };
           } catch (error) {
-            if (error instanceof Error && error.message.includes("404")) {
+            if (error instanceof Error && error.message.includes('404')) {
               return {
                 content: [
                   {
@@ -278,62 +81,36 @@
             }
             throw error;
           }
-        },
+        }
       );
 
       server.tool(
         "list_sub_issues",
         "List sub-issues for a GitHub issue with pagination and filtering support",
         {
-          owner: z
-            .string()
-            .describe("Repository owner (username or organization)"),
+          owner: z.string().describe("Repository owner (username or organization)"),
           repo: z.string().describe("Repository name"),
-          issue_number: z
-            .number()
-            .describe("Parent issue number to list sub-issues for"),
-          per_page: z
-            .number()
-            .optional()
-            .default(30)
-            .describe("Number of results per page (max 100)"),
-          page: z
-            .number()
-            .optional()
-            .default(1)
-            .describe("Page number of results to fetch"),
-          state: z
-            .enum(["open", "closed", "all"])
-            .optional()
-            .describe("Filter sub-issues by state"),
-          labels: z
-            .string()
-            .optional()
-            .describe("Comma-separated list of label names to filter by"),
+          issue_number: z.number().describe("Parent issue number to list sub-issues for"),
+          per_page: z.number().optional().default(30).describe("Number of results per page (max 100)"),
+          page: z.number().optional().default(1).describe("Page number of results to fetch"),
+          state: z.enum(["open", "closed", "all"]).optional().describe("Filter sub-issues by state"),
+          labels: z.string().optional().describe("Comma-separated list of label names to filter by"),
         },
-        async ({
-          owner,
-          repo,
-          issue_number,
-          per_page,
-          page,
-          state,
-          labels,
-        }) => {
+        async ({ owner, repo, issue_number, per_page, page, state, labels }) => {
           const token = githubToken || process.env.GITHUB_PAT_FOR_PROJECT;
-
+          
           try {
             let endpoint = `/repos/${owner}/${repo}/issues/${issue_number}/sub_issues?per_page=${per_page}&page=${page}`;
-
+            
             if (state) {
               endpoint += `&state=${state}`;
             }
             if (labels) {
               endpoint += `&labels=${encodeURIComponent(labels)}`;
             }
-
+            
             const content = await makeGitHubRequest(endpoint, token);
-
+            
             if (!Array.isArray(content) || content.length === 0) {
               return {
                 content: [
@@ -344,17 +121,13 @@
                 ],
               };
             }
-
-            const subIssuesList = content
-              .map(
-                (issue: any) =>
-                  `#${issue.number}: ${issue.title} (${issue.state}) - ${issue.html_url}`,
-              )
-              .join("\n");
-
-            const totalText =
-              content.length === per_page ? ` (showing page ${page})` : "";
-
+            
+            const subIssuesList = content.map((issue: any) => 
+              `#${issue.number}: ${issue.title} (${issue.state}) - ${issue.html_url}`
+            ).join('\n');
+            
+            const totalText = content.length === per_page ? ` (showing page ${page})` : '';
+            
             return {
               content: [
                 {
@@ -364,7 +137,7 @@
               ],
             };
           } catch (error) {
-            if (error instanceof Error && error.message.includes("404")) {
+            if (error instanceof Error && error.message.includes('404')) {
               return {
                 content: [
                   {
@@ -376,7 +149,7 @@
             }
             throw error;
           }
-        },
+        }
       );
 
       server.tool(
@@ -419,16 +192,16 @@
     },
     {
       serverInfo: {
-        name: "GitHub MCP Server",
-        version: "1.0.0",
+        name: 'GitHub MCP Server',
+        version: '1.0.0',
       },
     },
     {
       verboseLogs: true,
-    },
+    }
   );
-
+  
   return mcpHandler(request);
 };
 
-export { handler as DELETE, handler as GET, handler as POST };+export { handler as GET, handler as POST, handler as DELETE };